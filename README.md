# SsENet.PyTorch
An experimental implementation to verify variation idea to [SENet(Squeeze-and-Excitation Networks)](https://arxiv.org/abs/1709.01507).

## Prerequisites
This code is under following environment:
- python=3.9.4
- pytorch=1.9.1
- torchvision=0.10.1

## Explanation of Original Squeeze operation
![SENet process](https://user-images.githubusercontent.com/30234176/134904288-81826228-015e-4cb7-873e-fec1f891769d.png)
Above figure shows the concept idea of SENet. They **squeezed** by taking representative value(scalar) per channel. (`H * W * C` -> `1 * 1 * C`)
![global average pooling](https://user-images.githubusercontent.com/30234176/134905250-4797bbd9-011b-442c-a43e-7c47ede033d4.png)
In original paper, to exploit input-specific descriptor **_z_**, **global-average-pooling**(nn.AdaptiveAvgPool2d on PyTorch) was used - it is just the average value of each 'image' whose size is `H * W`.

## Variant Squeeze operations
We've conducted experiments under same training recipe but only different squeeze operation. The squeeze operation we used are:
1. baseline (no squeeze operation; naive architecture)
2. gap (global average pooling)
3. gmp (global max pooling)
4. std (standard deviation of pixels in `H * W`)
5. gapXstd (gap * std)
6. random (random value that have distribution on the interval `[0, 1)`. **not extracted from `H * W`**)

## Experimental Results
- ResNet18 + ImageNet
<<<<<<< HEAD
| Squeeze operation | Top-1 Acc (%) | Top-5 Acc (%) | Improved Top-1 %p |
| ---------- | ---------- | ----------| ---------- |
| baseline | 65.71 | 86.29 | +0.00 |
| gap | 66.91 | 87.35 | +1.20 |
| gmp | 66.73 | 87.20 | +1.02 |
| std | 66.47 | 86.94 | +0.76 |
| gapXstd | 66.90 | 87.18 | +1.19 |
| random | 65.36 | 86.22 | -0.35 |

- ResNet50 + ImageNet
=======

| Squeeze operation | Top-1 Acc (%) | Top-5 Acc (%) | Improved Top-1 %p |
| ---------- | ---------- | ----------| ---------- |
| baseline | 65.71 | 86.29 | +0.00 |
| gap | 66.91 | 87.35 | +1.20 |
| gmp | 66.73 | 87.20 | +1.02 |
| std | 66.47 | 86.94 | +0.76 |
| gapXstd | 66.90 | 87.18 | +1.19 |
| random | 65.36 | 86.22 | -0.35 |

- ResNet50 + ImageNet

>>>>>>> 67b8386b
| Squeeze operation | Top-1 Acc (%) | Top-5 Acc (%) | Improved Top-1 %p |
| ---------- | ---------- | ----------| ---------- |
| baseline | 70.94 | 89.84 | +0.00 |
| gap | 70.12 | 89.34 | -0.82 |
| gmp | 70.36 | 89.23 | -0.58 |
| std | 70.34 | 89.33 | -0.60 |
| gapXstd | 70.17 | 89.26 | -0.77 |
| random | 68.99 | 88.71 | -1.95 |<|MERGE_RESOLUTION|>--- conflicted
+++ resolved
@@ -8,9 +8,9 @@
 - torchvision=0.10.1
 
 ## Explanation of Original Squeeze operation
-![SENet process](https://user-images.githubusercontent.com/30234176/134904288-81826228-015e-4cb7-873e-fec1f891769d.png)
+![SENet process](https://user-images.githubusercontent.com/30234176/134904288-81826228-015e-4cb7-873e-fec1f891769d.png)  
 Above figure shows the concept idea of SENet. They **squeezed** by taking representative value(scalar) per channel. (`H * W * C` -> `1 * 1 * C`)
-![global average pooling](https://user-images.githubusercontent.com/30234176/134905250-4797bbd9-011b-442c-a43e-7c47ede033d4.png)
+![global average pooling](https://user-images.githubusercontent.com/30234176/134905250-4797bbd9-011b-442c-a43e-7c47ede033d4.png)  
 In original paper, to exploit input-specific descriptor **_z_**, **global-average-pooling**(nn.AdaptiveAvgPool2d on PyTorch) was used - it is just the average value of each 'image' whose size is `H * W`.
 
 ## Variant Squeeze operations
@@ -24,18 +24,6 @@
 
 ## Experimental Results
 - ResNet18 + ImageNet
-<<<<<<< HEAD
-| Squeeze operation | Top-1 Acc (%) | Top-5 Acc (%) | Improved Top-1 %p |
-| ---------- | ---------- | ----------| ---------- |
-| baseline | 65.71 | 86.29 | +0.00 |
-| gap | 66.91 | 87.35 | +1.20 |
-| gmp | 66.73 | 87.20 | +1.02 |
-| std | 66.47 | 86.94 | +0.76 |
-| gapXstd | 66.90 | 87.18 | +1.19 |
-| random | 65.36 | 86.22 | -0.35 |
-
-- ResNet50 + ImageNet
-=======
 
 | Squeeze operation | Top-1 Acc (%) | Top-5 Acc (%) | Improved Top-1 %p |
 | ---------- | ---------- | ----------| ---------- |
@@ -48,7 +36,6 @@
 
 - ResNet50 + ImageNet
 
->>>>>>> 67b8386b
 | Squeeze operation | Top-1 Acc (%) | Top-5 Acc (%) | Improved Top-1 %p |
 | ---------- | ---------- | ----------| ---------- |
 | baseline | 70.94 | 89.84 | +0.00 |
